# Copyright 2021 DeepMind Technologies Limited
#
# Licensed under the Apache License, Version 2.0 (the "License");
# you may not use this file except in compliance with the License.
# You may obtain a copy of the License at
#
#      http://www.apache.org/licenses/LICENSE-2.0
#
# Unless required by applicable law or agreed to in writing, software
# distributed under the License is distributed on an "AS IS" BASIS,
# WITHOUT WARRANTIES OR CONDITIONS OF ANY KIND, either express or implied.
# See the License for the specific language governing permissions and
# limitations under the License.

"""A collection of JAX utility functions for use in protein folding."""

import collections
import numbers
from typing import Mapping

import haiku as hk
import jax
import jax.numpy as jnp
import numpy as np


def final_init(config):
  if config.zero_init:
    return 'zeros'
  else:
    return 'linear'


def batched_gather(params, indices, axis=0, batch_dims=0):
  """Implements a JAX equivalent of `tf.gather` with `axis` and `batch_dims`."""
  take_fn = lambda p, i: jnp.take(p, i, axis=axis)
  for _ in range(batch_dims):
    take_fn = jax.vmap(take_fn)
  return take_fn(params, indices)


def mask_mean(mask, value, axis=None, drop_mask_channel=False, eps=1e-10):
  """Masked mean."""
  if drop_mask_channel:
    mask = mask[..., 0]

  mask_shape = mask.shape
  value_shape = value.shape

  assert len(mask_shape) == len(value_shape)

  if isinstance(axis, numbers.Integral):
    axis = [axis]
  elif axis is None:
    axis = list(range(len(mask_shape)))
<<<<<<< HEAD
    
=======

>>>>>>> 10762250
  broadcast_factor = 1.
  for axis_ in axis:
    value_size = value_shape[axis_]
    mask_size = mask_shape[axis_]
    if mask_size == 1:
      broadcast_factor *= value_size
    else:
      assert mask_size == value_size

  return (jnp.sum(mask * value, axis=axis) /
          (jnp.sum(mask, axis=axis) * broadcast_factor + eps))


def flat_params_to_haiku(params: Mapping[str, np.ndarray]) -> hk.Params:
  """Convert a dictionary of NumPy arrays to Haiku parameters."""
  hk_params = {}
  for path, array in params.items():
    scope, name = path.split('//')
    if scope not in hk_params:
      hk_params[scope] = {}
    hk_params[scope][name] = jnp.array(array)

  return hk_params<|MERGE_RESOLUTION|>--- conflicted
+++ resolved
@@ -53,11 +53,6 @@
     axis = [axis]
   elif axis is None:
     axis = list(range(len(mask_shape)))
-<<<<<<< HEAD
-    
-=======
-
->>>>>>> 10762250
   broadcast_factor = 1.
   for axis_ in axis:
     value_size = value_shape[axis_]
